--- conflicted
+++ resolved
@@ -108,13 +108,8 @@
 
 
 class ModelGRU(ModelTransformer):
-<<<<<<< HEAD
     def __init__(self, task=1):
         super(ModelGRU, self).__init__(task=task)
-=======
-    def __init__(self, activation="softmax",task=2):
-        super(ModelGRU, self).__init__(task=2)
->>>>>>> b08b5821
         self.seq_layer = torch.nn.GRU(768, 768)
 
 
