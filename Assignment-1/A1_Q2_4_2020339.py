import numpy as np
import pandas as pd
import A1_Q2_3_2021475 as Modified_LM
import A1_Q2_1_2021565 as LM
from utils import emotion_scores
import os
import shutil
from sklearn.feature_extraction.text import TfidfVectorizer
from sklearn.model_selection import GridSearchCV
from sklearn.svm import SVC
from sklearn.metrics import accuracy_score,classification_report
import sklearn

NUM_EXAMPLES = 50

raw = open('Dataset/corpus.txt', 'r').read().replace('\n', ' ')
training_text = open('Dataset/corpus.txt', 'r').read().splitlines()
training_labels = open('Dataset/labels.txt', 'r').read().splitlines()
emotions = {'sadness':0,'joy':1,'love':2,'anger':3,'fear':4,'surprise':5}

test_files = [
    'generated_examples/gen_joy.txt',
    'generated_examples/gen_anger.txt',
    'generated_examples/gen_fear.txt',
    'generated_examples/gen_love.txt',
    'generated_examples/gen_sadness.txt',
    'generated_examples/gen_surprise.txt'
]

params = {
    'C': [0.1, 1, 10, 100],
    'kernel': ['linear', 'rbf'],
    'gamma': ['scale', 'auto'],
    'degree': [2, 3, 4],
    'class_weight': [None, 'balanced'],
    'max_iter': [1000],
    'random_state': [42],
}

def main():
    num_merges = 800
    lm = LM.BiGramLM(raw,smoothing='kneser-ney',num_merges=num_merges)

    emotion_token = {}
    for i in lm.tokenizer.tokens:
        emotion_token[i] = emotion_scores(i)

    #delete the generated_examples folder if it exists
    if os.path.exists(os.path.join(os.getcwd(), "generated_examples")):
        shutil.rmtree(os.path.join(os.getcwd(), "generated_examples"))
    os.mkdir(os.path.join(os.getcwd(), "generated_examples"))

    for emotion in emotions.keys():
        lm_e = Modified_LM.ModifiedBiGramLM(emotion,raw,emotion_token=emotion_token,num_merges=num_merges)
        if os.path.exists(os.path.join(os.getcwd(), "generated_examples", "gen_{emotion}.txt".format(emotion=emotion))):
            os.remove(os.path.join(os.getcwd(), "generated_examples", "gen_{emotion}.txt".format(emotion=emotion)))

        with open(os.path.join(os.getcwd(), "generated_examples", "gen_{emotion}.txt".format(emotion=emotion)), 'w') as fp:
            for _ in range(NUM_EXAMPLES):
                generated = lm_e.generate(10, start='i') + '\n'
                fp.write(generated)

    test_text = []
    test_labels = []

    for file_path in test_files:
        with open(file_path, 'r') as file:
            test_text += file.read().splitlines()
            label = file_path.split('_')[-1].split('.')[0]
            test_labels += [label] * NUM_EXAMPLES


    vectorizer = TfidfVectorizer()
    X_train = vectorizer.fit_transform(training_text)
    X_test = vectorizer.transform(test_text)

    svm = SVC()
    grid_search = GridSearchCV(svm, params, n_jobs=-1)
    grid_search.fit(X_train, training_labels)
    best_params = grid_search.best_params_

    y_test_pred = grid_search.predict(X_test)

    #Print sklearn classification report
    print(classification_report(test_labels, y_test_pred))

    with open('params.txt', 'w') as param_file:
        param_file.write(str(best_params))

    with open('metric.txt', 'w') as metric_file:
<<<<<<< HEAD
        metric_file.write(classification_report(test_labels, y_test_pred))
=======
        metric_file.write(f"classification_report(test_labels, y_test_pred)")
>>>>>>> 98d5dcbb

if __name__ == '__main__':
    main()<|MERGE_RESOLUTION|>--- conflicted
+++ resolved
@@ -4,10 +4,11 @@
 import A1_Q2_1_2021565 as LM
 from utils import emotion_scores
 import os
-import shutil
 from sklearn.feature_extraction.text import TfidfVectorizer
 from sklearn.model_selection import GridSearchCV
 from sklearn.svm import SVC
+from sklearn.metrics import accuracy_score,classification_report
+import sklearn
 from sklearn.metrics import accuracy_score,classification_report
 import sklearn
 
@@ -41,6 +42,9 @@
     num_merges = 800
     lm = LM.BiGramLM(raw,smoothing='kneser-ney',num_merges=num_merges)
 
+    num_merges = 800
+    lm = LM.BiGramLM(raw,smoothing='kneser-ney',num_merges=num_merges)
+
     emotion_token = {}
     for i in lm.tokenizer.tokens:
         emotion_token[i] = emotion_scores(i)
@@ -48,9 +52,13 @@
     #delete the generated_examples folder if it exists
     if os.path.exists(os.path.join(os.getcwd(), "generated_examples")):
         shutil.rmtree(os.path.join(os.getcwd(), "generated_examples"))
+    #delete the generated_examples folder if it exists
+    if os.path.exists(os.path.join(os.getcwd(), "generated_examples")):
+        shutil.rmtree(os.path.join(os.getcwd(), "generated_examples"))
     os.mkdir(os.path.join(os.getcwd(), "generated_examples"))
 
     for emotion in emotions.keys():
+        lm_e = Modified_LM.ModifiedBiGramLM(emotion,raw,emotion_token=emotion_token,num_merges=num_merges)
         lm_e = Modified_LM.ModifiedBiGramLM(emotion,raw,emotion_token=emotion_token,num_merges=num_merges)
         if os.path.exists(os.path.join(os.getcwd(), "generated_examples", "gen_{emotion}.txt".format(emotion=emotion))):
             os.remove(os.path.join(os.getcwd(), "generated_examples", "gen_{emotion}.txt".format(emotion=emotion)))
@@ -83,16 +91,14 @@
 
     #Print sklearn classification report
     print(classification_report(test_labels, y_test_pred))
+    #Print sklearn classification report
+    print(classification_report(test_labels, y_test_pred))
 
     with open('params.txt', 'w') as param_file:
         param_file.write(str(best_params))
 
     with open('metric.txt', 'w') as metric_file:
-<<<<<<< HEAD
         metric_file.write(classification_report(test_labels, y_test_pred))
-=======
-        metric_file.write(f"classification_report(test_labels, y_test_pred)")
->>>>>>> 98d5dcbb
 
 if __name__ == '__main__':
     main()